import * as React from "react";
import { formatUSD } from "./format";

type Marker = { id: "wholesale" | "market" | "replacement"; value: number; label: string };

type Props = {
  min: number;   // wholesale
  max: number;   // replacement
  value: number; // market
  markers: Marker[]; // wholesale, market, replacement
  size?: number;          // dial width in px
  trackWidth?: number;    // px
  valueWidth?: number;    // px
  showTicks?: boolean;
  ariaLabel?: string;
};

export default function PremiumGauge({
  min,
  max,
  value,
  markers,
<<<<<<< HEAD
  size = 480,
=======
  size = 520,
>>>>>>> 7124ecf4
  trackWidth = 14,
  valueWidth = 16,
  showTicks = true,
  ariaLabel = "Valuation gauge. Needle marks Market Value.",
}: Props) {
  // geometry
  const w = size;
  const isSmall = w < 400;
  const cx = w / 2;
  const rimPadding = Math.max(trackWidth, valueWidth) + (isSmall ? 8 : 12);
  const r = Math.max(24, cx - rimPadding);
  const topPad = isSmall ? 10 : 14;
  const labelBand = isSmall ? 74 : 102;
  const cy = r + topPad;
  const h = cy + labelBand;

  const clamp = (n:number, a:number, b:number) => Math.min(Math.max(n, Math.min(a,b)), Math.max(a,b));
  const span  = Math.max(1, Math.abs(max - min));
  const tOf   = (v:number) => (clamp(v, min, max) - min) / span; // 0..1

  // ALWAYS draw upper semicircle with small end padding (no flips)
  const PAD = (10 * Math.PI) / 180;
  const startA = Math.PI - PAD;
  const endA   = PAD;
  const angle  = (u:number) => startA + (endA - startA) * u;
  const xy     = (a:number, rad:number) => ({ x: cx + rad*Math.cos(a), y: cy - rad*Math.sin(a) });

  const arcPath = (u0:number, u1:number) => {
    const a0 = angle(Math.max(0, Math.min(1, u0)));
    const a1 = angle(Math.max(0, Math.min(1, u1)));
    const p0 = xy(a0, r), p1 = xy(a1, r);
    // sweep=1 draws clockwise so the arc stays on the upper half-plane
    return `M ${p0.x} ${p0.y} A ${r} ${r} 0 0 1 ${p1.x} ${p1.y}`;
  };

  // value → needle
  const tVal = tOf(value);
  const PAD_T = 0.012;                  // ~1.2% from each end
  const tNeedle = Math.max(PAD_T, Math.min(1 - PAD_T, tVal));
  const needleLen = Math.max(26, r - valueWidth - 20);
  const needleTip = xy(angle(tNeedle), needleLen);

  // adaptive text sizes for small dials (mobile)
  const fsLabel = isSmall ? 11 : 12;
  const fsValue = isSmall ? 12.5 : 13;

  // label helpers (SVG-only; haloed text for legibility)
<<<<<<< HEAD
  const clampX = (x:number) => Math.max(20, Math.min(w - 20, x));
  const clampLeaderY = (y:number) => Math.max(topPad, Math.min(cy - (isSmall ? 10 : 14), y));
  const clampLabelY = (y:number) =>
    Math.max(cy + (isSmall ? 8 : 12), Math.min(cy + labelBand - (isSmall ? 14 : 18), y));
=======
  const clampX = (x:number) => Math.max(16, Math.min(w - 16, x));
  const clampY = (y:number) => Math.max(12, Math.min(cy - (isSmall ? 18 : 24), y));
>>>>>>> 7124ecf4
  const halo = { paintOrder: "stroke", stroke: "white", strokeWidth: 3, strokeLinejoin: "round" } as const;

  return (
    <div className="w-full flex justify-center">
      <svg
        role="img"
        aria-label={ariaLabel}
        width={w}
        height={h}
        viewBox={`0 0 ${w} ${h}`}
        style={{ overflow: "visible" }}
      >
        <path d={arcPath(0, 1)} stroke="#CBD5E1" strokeWidth={trackWidth + 1} strokeLinecap="round" fill="none" />
        <path d={arcPath(0, tVal)} stroke="#0F172A" strokeWidth={valueWidth + 2} strokeLinecap="round" fill="none" />

        {/* Ticks (subtle) */}
        {showTicks && Array.from({ length: 6 }).map((_, i) => {
          const u = i / 5; const a = angle(u);
          const p1 = xy(a, r + 2), p2 = xy(a, r - 10);
          return <line key={i} x1={p1.x} y1={p1.y} x2={p2.x} y2={p2.y} stroke="#94A3B8" strokeWidth={1.5} opacity={0.35} />;
        })}

        {/* Needle */}
        <line x1={cx} y1={cy} x2={needleTip.x} y2={needleTip.y} stroke="#0F172A" strokeWidth={3} strokeLinecap="round" />
        <circle cx={cx} cy={cy} r={6} fill="#0F172A" />

        {/* Positioned NUMBERS on the arc for Wholesale/Replacement (Market is emphasized below) */}
        {markers.map((m) => {
          const u = tOf(m.value);
          const a = angle(u);
          const onArc = xy(a, r);
<<<<<<< HEAD
          const leader = xy(a, r + (isSmall ? 22 : 30));
          const out   = xy(a, r + (isSmall ? 52 : 72));
          const lx = clampX(out.x);
          const lyBase = clampLabelY(out.y + (isSmall ? 12 : 16));
          const ly1 = lyBase;
          const ly2 = Math.min(cy + labelBand - (isSmall ? 6 : 8), lyBase + (isSmall ? 13 : 15));
=======
          const leader = xy(a, r + (isSmall ? 24 : 32));
          const out   = xy(a, r + (isSmall ? 48 : 66));
          const lx = clampX(out.x);
          const lyBase = clampY(out.y + (isSmall ? 10 : 14));
          const ly1 = lyBase;
          const ly2 = lyBase + (isSmall ? 13 : 15);
>>>>>>> 7124ecf4
          const anchor = u < 0.33 ? "start" : u > 0.67 ? "end" : "middle";
          const isMarket = m.id === "market";

          // Market: dot only (big pill handles emphasis below)
          if (isMarket) return <circle key={m.id} cx={onArc.x} cy={onArc.y} r={4} fill="#0F172A" />;

          return (
            <g key={m.id} pointerEvents="none">
              <line
                x1={onArc.x}
                y1={onArc.y}
                x2={clampX(leader.x)}
                y2={clampLeaderY(leader.y)}
                stroke="#94A3B8"
                strokeWidth={1.25}
              />
              <circle cx={onArc.x} cy={onArc.y} r={4} fill="#0F172A" />
              <text
                x={lx}
                y={ly1}
                fontSize={fsLabel}
                textAnchor={anchor as any}
                style={{ ...halo, whiteSpace: "nowrap" }}
                fill="#475569"
              >
                {m.label}
              </text>
              <text
                x={lx}
                y={ly2}
                fontSize={fsValue}
                fontWeight={600}
                textAnchor={anchor as any}
                style={{ ...halo, whiteSpace: "nowrap" }}
                className="tabular-nums"
                fill="#0F172A"
              >
                {formatUSD(m.value)}
              </text>
            </g>
          );
        })}
      </svg>
    </div>
  );
}<|MERGE_RESOLUTION|>--- conflicted
+++ resolved
@@ -20,49 +20,48 @@
   max,
   value,
   markers,
-<<<<<<< HEAD
-  size = 480,
-=======
-  size = 520,
->>>>>>> 7124ecf4
+  size = 520,              // keep main’s default
   trackWidth = 14,
   valueWidth = 16,
   showTicks = true,
   ariaLabel = "Valuation gauge. Needle marks Market Value.",
 }: Props) {
-  // geometry
+  // geometry (canvas derived from size; center at top, arc drawn “up” with sweep=1)
   const w = size;
   const isSmall = w < 400;
   const cx = w / 2;
+
   const rimPadding = Math.max(trackWidth, valueWidth) + (isSmall ? 8 : 12);
   const r = Math.max(24, cx - rimPadding);
-  const topPad = isSmall ? 10 : 14;
-  const labelBand = isSmall ? 74 : 102;
-  const cy = r + topPad;
-  const h = cy + labelBand;
 
-  const clamp = (n:number, a:number, b:number) => Math.min(Math.max(n, Math.min(a,b)), Math.max(a,b));
+  const topPad = isSmall ? 10 : 14;        // space above the semicircle
+  const labelBand = isSmall ? 74 : 102;    // vertical room for labels below
+  const cy = r + topPad;                   // arc baseline (center y)
+  const h = cy + labelBand;                // svg height
+
+  const clamp = (n: number, a: number, b: number) => Math.min(Math.max(n, Math.min(a, b)), Math.max(a, b));
   const span  = Math.max(1, Math.abs(max - min));
-  const tOf   = (v:number) => (clamp(v, min, max) - min) / span; // 0..1
+  const tOf   = (v: number) => (clamp(v, min, max) - min) / span; // 0..1
 
-  // ALWAYS draw upper semicircle with small end padding (no flips)
+  // Deterministic UPPER semicircle with small angular padding
   const PAD = (10 * Math.PI) / 180;
   const startA = Math.PI - PAD;
   const endA   = PAD;
-  const angle  = (u:number) => startA + (endA - startA) * u;
-  const xy     = (a:number, rad:number) => ({ x: cx + rad*Math.cos(a), y: cy - rad*Math.sin(a) });
+  const angle  = (u: number) => startA + (endA - startA) * u;
+  // NOTE: y uses "-" here to draw “up” since cy is at the arc baseline
+  const xy     = (a: number, rad: number) => ({ x: cx + rad * Math.cos(a), y: cy - rad * Math.sin(a) });
 
-  const arcPath = (u0:number, u1:number) => {
+  const arcPath = (u0: number, u1: number) => {
     const a0 = angle(Math.max(0, Math.min(1, u0)));
     const a1 = angle(Math.max(0, Math.min(1, u1)));
     const p0 = xy(a0, r), p1 = xy(a1, r);
-    // sweep=1 draws clockwise so the arc stays on the upper half-plane
+    // sweep=1 (clockwise) keeps the path on the upper half-plane with this coordinate system
     return `M ${p0.x} ${p0.y} A ${r} ${r} 0 0 1 ${p1.x} ${p1.y}`;
   };
 
-  // value → needle
+  // value → needle with end padding so it never hits caps
   const tVal = tOf(value);
-  const PAD_T = 0.012;                  // ~1.2% from each end
+  const PAD_T = 0.012; // ~1.2% from each end
   const tNeedle = Math.max(PAD_T, Math.min(1 - PAD_T, tVal));
   const needleLen = Math.max(26, r - valueWidth - 20);
   const needleTip = xy(angle(tNeedle), needleLen);
@@ -72,15 +71,9 @@
   const fsValue = isSmall ? 12.5 : 13;
 
   // label helpers (SVG-only; haloed text for legibility)
-<<<<<<< HEAD
-  const clampX = (x:number) => Math.max(20, Math.min(w - 20, x));
-  const clampLeaderY = (y:number) => Math.max(topPad, Math.min(cy - (isSmall ? 10 : 14), y));
-  const clampLabelY = (y:number) =>
-    Math.max(cy + (isSmall ? 8 : 12), Math.min(cy + labelBand - (isSmall ? 14 : 18), y));
-=======
-  const clampX = (x:number) => Math.max(16, Math.min(w - 16, x));
-  const clampY = (y:number) => Math.max(12, Math.min(cy - (isSmall ? 18 : 24), y));
->>>>>>> 7124ecf4
+  const clampX = (x: number) => Math.max(20, Math.min(w - 20, x));
+  const clampLeaderY = (y: number) => Math.max(topPad, Math.min(cy - (isSmall ? 10 : 14), y));
+  const clampLabelY  = (y: number) => Math.max(cy + (isSmall ? 8 : 12), Math.min(cy + labelBand - (isSmall ? 14 : 18), y));
   const halo = { paintOrder: "stroke", stroke: "white", strokeWidth: 3, strokeLinejoin: "round" } as const;
 
   return (
@@ -93,12 +86,14 @@
         viewBox={`0 0 ${w} ${h}`}
         style={{ overflow: "visible" }}
       >
+        {/* Track & value arc (use tNeedle so the active arc also respects end padding) */}
         <path d={arcPath(0, 1)} stroke="#CBD5E1" strokeWidth={trackWidth + 1} strokeLinecap="round" fill="none" />
-        <path d={arcPath(0, tVal)} stroke="#0F172A" strokeWidth={valueWidth + 2} strokeLinecap="round" fill="none" />
+        <path d={arcPath(0, tNeedle)} stroke="#0F172A" strokeWidth={valueWidth + 2} strokeLinecap="round" fill="none" />
 
         {/* Ticks (subtle) */}
         {showTicks && Array.from({ length: 6 }).map((_, i) => {
-          const u = i / 5; const a = angle(u);
+          const u = i / 5;
+          const a = angle(u);
           const p1 = xy(a, r + 2), p2 = xy(a, r - 10);
           return <line key={i} x1={p1.x} y1={p1.y} x2={p2.x} y2={p2.y} stroke="#94A3B8" strokeWidth={1.5} opacity={0.35} />;
         })}
@@ -107,31 +102,26 @@
         <line x1={cx} y1={cy} x2={needleTip.x} y2={needleTip.y} stroke="#0F172A" strokeWidth={3} strokeLinecap="round" />
         <circle cx={cx} cy={cy} r={6} fill="#0F172A" />
 
-        {/* Positioned NUMBERS on the arc for Wholesale/Replacement (Market is emphasized below) */}
+        {/* Positioned numbers: Wholesale/Replacement; Market gets the big pill below */}
         {markers.map((m) => {
           const u = tOf(m.value);
           const a = angle(u);
           const onArc = xy(a, r);
-<<<<<<< HEAD
+
+          // Leader line end and label anchor band (responsive)
           const leader = xy(a, r + (isSmall ? 22 : 30));
-          const out   = xy(a, r + (isSmall ? 52 : 72));
+          const out    = xy(a, r + (isSmall ? 52 : 72));
+
           const lx = clampX(out.x);
           const lyBase = clampLabelY(out.y + (isSmall ? 12 : 16));
           const ly1 = lyBase;
           const ly2 = Math.min(cy + labelBand - (isSmall ? 6 : 8), lyBase + (isSmall ? 13 : 15));
-=======
-          const leader = xy(a, r + (isSmall ? 24 : 32));
-          const out   = xy(a, r + (isSmall ? 48 : 66));
-          const lx = clampX(out.x);
-          const lyBase = clampY(out.y + (isSmall ? 10 : 14));
-          const ly1 = lyBase;
-          const ly2 = lyBase + (isSmall ? 13 : 15);
->>>>>>> 7124ecf4
           const anchor = u < 0.33 ? "start" : u > 0.67 ? "end" : "middle";
+
           const isMarket = m.id === "market";
-
-          // Market: dot only (big pill handles emphasis below)
-          if (isMarket) return <circle key={m.id} cx={onArc.x} cy={onArc.y} r={4} fill="#0F172A" />;
+          if (isMarket) {
+            return <circle key={m.id} cx={onArc.x} cy={onArc.y} r={4} fill="#0F172A" />;
+          }
 
           return (
             <g key={m.id} pointerEvents="none">
